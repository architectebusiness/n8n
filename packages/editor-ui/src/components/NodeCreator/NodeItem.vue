--- conflicted
+++ resolved
@@ -169,11 +169,7 @@
 	cursor: grab;
 
 	&.bordered {
-<<<<<<< HEAD
-		border-bottom: var(--node-item-border, 1px solid $--node-creator-border-color);
-=======
-		border-bottom: 1px solid $node-creator-border-color;
->>>>>>> a751fd3c
+		border-bottom: var(--node-item-border, 1px solid $node-creator-border-color);
 	}
 }
 
