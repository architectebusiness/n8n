import { NodeCreatorOpenSource } from './Interface';

export const MAX_WORKFLOW_SIZE = 16777216; // Workflow size limit in bytes
export const MAX_WORKFLOW_PINNED_DATA_SIZE = 12582912; // Workflow pinned data size limit in bytes
export const MAX_DISPLAY_DATA_SIZE = 204800;
export const MAX_DISPLAY_ITEMS_AUTO_ALL = 250;

export const PLACEHOLDER_FILLED_AT_EXECUTION_TIME = '[filled at execution time]';

// parameter input
export const CUSTOM_API_CALL_KEY = '__CUSTOM_API_CALL__';
export const CUSTOM_API_CALL_NAME = 'Custom API Call';

// workflows
export const PLACEHOLDER_EMPTY_WORKFLOW_ID = '__EMPTY__';
export const DEFAULT_NODETYPE_VERSION = 1;
export const DEFAULT_NEW_WORKFLOW_NAME = 'My workflow';
export const MIN_WORKFLOW_NAME_LENGTH = 1;
export const MAX_WORKFLOW_NAME_LENGTH = 128;
export const DUPLICATE_POSTFFIX = ' copy';
export const NODE_OUTPUT_DEFAULT_KEY = '_NODE_OUTPUT_DEFAULT_KEY_';
export const QUICKSTART_NOTE_NAME = '_QUICKSTART_NOTE_';

// tags
export const MAX_TAG_NAME_LENGTH = 24;

// modals
export const ABOUT_MODAL_KEY = 'about';
export const ASK_AI_MODAL_KEY = 'askAi';
export const CHANGE_PASSWORD_MODAL_KEY = 'changePassword';
export const CREDENTIAL_EDIT_MODAL_KEY = 'editCredential';
export const CREDENTIAL_SELECT_MODAL_KEY = 'selectCredential';
export const DELETE_USER_MODAL_KEY = 'deleteUser';
export const INVITE_USER_MODAL_KEY = 'inviteUser';
export const DUPLICATE_MODAL_KEY = 'duplicate';
export const TAGS_MANAGER_MODAL_KEY = 'tagsManager';
export const VERSIONS_MODAL_KEY = 'versions';
export const WORKFLOW_SETTINGS_MODAL_KEY = 'settings';
export const WORKFLOW_SHARE_MODAL_KEY = 'workflowShare';
export const PERSONALIZATION_MODAL_KEY = 'personalization';
export const CONTACT_PROMPT_MODAL_KEY = 'contactPrompt';
export const VALUE_SURVEY_MODAL_KEY = 'valueSurvey';
export const EXECUTIONS_MODAL_KEY = 'executions';
export const WORKFLOW_ACTIVE_MODAL_KEY = 'activation';
export const ONBOARDING_CALL_SIGNUP_MODAL_KEY = 'onboardingCallSignup';
export const COMMUNITY_PACKAGE_INSTALL_MODAL_KEY = 'communityPackageInstall';
export const COMMUNITY_PACKAGE_CONFIRM_MODAL_KEY = 'communityPackageManageConfirm';
export const IMPORT_CURL_MODAL_KEY = 'importCurl';
export const LOG_STREAM_MODAL_KEY = 'settingsLogStream';
export const USER_ACTIVATION_SURVEY_MODAL = 'userActivationSurvey';

export const COMMUNITY_PACKAGE_MANAGE_ACTIONS = {
	UNINSTALL: 'uninstall',
	UPDATE: 'update',
	VIEW_DOCS: 'view-documentation',
};

// breakpoints
export const BREAKPOINT_SM = 768;
export const BREAKPOINT_MD = 992;
export const BREAKPOINT_LG = 1200;
export const BREAKPOINT_XL = 1920;

export const N8N_IO_BASE_URL = 'https://api.n8n.io/api/';
export const DOCS_DOMAIN = 'docs.n8n.io';
export const BUILTIN_NODES_DOCS_URL = `https://${DOCS_DOMAIN}/integrations/builtin/`;
export const BUILTIN_CREDENTIALS_DOCS_URL = `https://${DOCS_DOMAIN}/integrations/builtin/credentials/`;
export const DATA_PINNING_DOCS_URL = `https://${DOCS_DOMAIN}/data/data-pinning/`;
export const DATA_EDITING_DOCS_URL = `https://${DOCS_DOMAIN}/data/data-editing/`;
export const NPM_COMMUNITY_NODE_SEARCH_API_URL = 'https://api.npms.io/v2/';
export const NPM_PACKAGE_DOCS_BASE_URL = 'https://www.npmjs.com/package/';
export const NPM_KEYWORD_SEARCH_URL =
	'https://www.npmjs.com/search?q=keywords%3An8n-community-node-package';
export const N8N_QUEUE_MODE_DOCS_URL = `https://${DOCS_DOMAIN}/hosting/scaling/queue-mode/`;
export const COMMUNITY_NODES_INSTALLATION_DOCS_URL = `https://${DOCS_DOMAIN}/integrations/community-nodes/installation/`;
export const COMMUNITY_NODES_NPM_INSTALLATION_URL =
	'https://docs.npmjs.com/downloading-and-installing-node-js-and-npm';
export const COMMUNITY_NODES_RISKS_DOCS_URL = `https://${DOCS_DOMAIN}/integrations/community-nodes/risks/`;
export const COMMUNITY_NODES_BLOCKLIST_DOCS_URL = `https://${DOCS_DOMAIN}/integrations/community-nodes/blocklist/`;
export const CUSTOM_NODES_DOCS_URL = `https://${DOCS_DOMAIN}/integrations/creating-nodes/code/create-n8n-nodes-module/`;
export const EXPRESSIONS_DOCS_URL = `https://${DOCS_DOMAIN}/code-examples/expressions/`;
export const N8N_PRICING_PAGE_URL = 'https://n8n.io/pricing';

// node types
export const BAMBOO_HR_NODE_TYPE = 'n8n-nodes-base.bambooHr';
export const CALENDLY_TRIGGER_NODE_TYPE = 'n8n-nodes-base.calendlyTrigger';
export const CODE_NODE_TYPE = 'n8n-nodes-base.code';
export const CRON_NODE_TYPE = 'n8n-nodes-base.cron';
export const CLEARBIT_NODE_TYPE = 'n8n-nodes-base.clearbit';
export const FILTER_NODE_TYPE = 'n8n-nodes-base.filter';
export const FUNCTION_NODE_TYPE = 'n8n-nodes-base.function';
export const GITHUB_TRIGGER_NODE_TYPE = 'n8n-nodes-base.githubTrigger';
export const GIT_NODE_TYPE = 'n8n-nodes-base.git';
export const GOOGLE_SHEETS_NODE_TYPE = 'n8n-nodes-base.googleSheets';
export const ERROR_TRIGGER_NODE_TYPE = 'n8n-nodes-base.errorTrigger';
export const ELASTIC_SECURITY_NODE_TYPE = 'n8n-nodes-base.elasticSecurity';
export const EMAIL_SEND_NODE_TYPE = 'n8n-nodes-base.emailSend';
export const EMAIL_IMAP_NODE_TYPE = 'n8n-nodes-base.emailReadImap';
export const EXECUTE_COMMAND_NODE_TYPE = 'n8n-nodes-base.executeCommand';
export const HTML_NODE_TYPE = 'n8n-nodes-base.html';
export const HTTP_REQUEST_NODE_TYPE = 'n8n-nodes-base.httpRequest';
export const HUBSPOT_TRIGGER_NODE_TYPE = 'n8n-nodes-base.hubspotTrigger';
export const IF_NODE_TYPE = 'n8n-nodes-base.if';
export const INTERVAL_NODE_TYPE = 'n8n-nodes-base.interval';
export const ITEM_LISTS_NODE_TYPE = 'n8n-nodes-base.itemLists';
export const JIRA_NODE_TYPE = 'n8n-nodes-base.jira';
export const JIRA_TRIGGER_NODE_TYPE = 'n8n-nodes-base.jiraTrigger';
export const MICROSOFT_EXCEL_NODE_TYPE = 'n8n-nodes-base.microsoftExcel';
export const MANUAL_TRIGGER_NODE_TYPE = 'n8n-nodes-base.manualTrigger';
export const MICROSOFT_TEAMS_NODE_TYPE = 'n8n-nodes-base.microsoftTeams';
export const N8N_NODE_TYPE = 'n8n-nodes-base.n8n';
export const NO_OP_NODE_TYPE = 'n8n-nodes-base.noOp';
export const STICKY_NODE_TYPE = 'n8n-nodes-base.stickyNote';
export const NOTION_TRIGGER_NODE_TYPE = 'n8n-nodes-base.notionTrigger';
export const PAGERDUTY_NODE_TYPE = 'n8n-nodes-base.pagerDuty';
export const SALESFORCE_NODE_TYPE = 'n8n-nodes-base.salesforce';
export const SEGMENT_NODE_TYPE = 'n8n-nodes-base.segment';
export const SET_NODE_TYPE = 'n8n-nodes-base.set';
export const SCHEDULE_TRIGGER_NODE_TYPE = 'n8n-nodes-base.scheduleTrigger';
export const SERVICENOW_NODE_TYPE = 'n8n-nodes-base.serviceNow';
export const SLACK_NODE_TYPE = 'n8n-nodes-base.slack';
export const SPREADSHEET_FILE_NODE_TYPE = 'n8n-nodes-base.spreadsheetFile';
export const SPLIT_IN_BATCHES_NODE_TYPE = 'n8n-nodes-base.splitInBatches';
export const START_NODE_TYPE = 'n8n-nodes-base.start';
export const SWITCH_NODE_TYPE = 'n8n-nodes-base.switch';
export const THE_HIVE_TRIGGER_NODE_TYPE = 'n8n-nodes-base.theHiveTrigger';
export const QUICKBOOKS_NODE_TYPE = 'n8n-nodes-base.quickbooks';
export const WAIT_NODE_TYPE = 'n8n-nodes-base.wait';
export const WEBHOOK_NODE_TYPE = 'n8n-nodes-base.webhook';
export const WORKABLE_TRIGGER_NODE_TYPE = 'n8n-nodes-base.workableTrigger';
export const WORKFLOW_TRIGGER_NODE_TYPE = 'n8n-nodes-base.workflowTrigger';
export const EXECUTE_WORKFLOW_TRIGGER_NODE_TYPE = 'n8n-nodes-base.executeWorkflowTrigger';
export const WOOCOMMERCE_TRIGGER_NODE_TYPE = 'n8n-nodes-base.wooCommerceTrigger';
export const XERO_NODE_TYPE = 'n8n-nodes-base.xero';
export const ZENDESK_NODE_TYPE = 'n8n-nodes-base.zendesk';
export const ZENDESK_TRIGGER_NODE_TYPE = 'n8n-nodes-base.zendeskTrigger';

export const EXECUTABLE_TRIGGER_NODE_TYPES = [
	START_NODE_TYPE,
	MANUAL_TRIGGER_NODE_TYPE,
	SCHEDULE_TRIGGER_NODE_TYPE,
	CRON_NODE_TYPE,
	INTERVAL_NODE_TYPE,
];

export const NON_ACTIVATABLE_TRIGGER_NODE_TYPES = [
	ERROR_TRIGGER_NODE_TYPE,
	MANUAL_TRIGGER_NODE_TYPE,
	EXECUTE_WORKFLOW_TRIGGER_NODE_TYPE,
];

export const PIN_DATA_NODE_TYPES_DENYLIST = [SPLIT_IN_BATCHES_NODE_TYPE];

// Node creator
export const NODE_CREATOR_OPEN_SOURCES: Record<
	Uppercase<NodeCreatorOpenSource>,
	NodeCreatorOpenSource
> = {
	NO_TRIGGER_EXECUTION_TOOLTIP: 'no_trigger_execution_tooltip',
	PLUS_ENDPOINT: 'plus_endpoint',
	TRIGGER_PLACEHOLDER_BUTTON: 'trigger_placeholder_button',
	ADD_NODE_BUTTON: 'add_node_button',
	TAB: 'tab',
	NODE_CONNECTION_ACTION: 'node_connection_action',
	NODE_CONNECTION_DROP: 'node_connection_drop',
	'': '',
};

export const CORE_NODES_CATEGORY = 'Core Nodes';
export const COMMUNICATION_CATEGORY = 'Communication';
export const CUSTOM_NODES_CATEGORY = 'Custom Nodes';
export const RECOMMENDED_CATEGORY = 'Recommended';
export const SUBCATEGORY_DESCRIPTIONS: {
	[category: string]: { [subcategory: string]: string };
} = {
	'Core Nodes': {
		// this - all subkeys are set from codex
		Flow: 'Branches, core triggers, merge data',
		Files: 'Work with CSV, XML, text, images etc.',
		'Data Transformation': 'Manipulate data fields, run code',
		Helpers: 'HTTP Requests (API calls), date and time, scrape HTML',
	},
};
export const REGULAR_NODE_CREATOR_VIEW = 'Regular';
export const TRIGGER_NODE_CREATOR_VIEW = 'Trigger';
export const UNCATEGORIZED_CATEGORY = 'Miscellaneous';
export const UNCATEGORIZED_SUBCATEGORY = 'Helpers';
export const PERSONALIZED_CATEGORY = 'Suggested Nodes';
export const OTHER_TRIGGER_NODES_SUBCATEGORY = 'Other Trigger Nodes';
export const TRANSFORM_DATA_SUBCATEGORY = 'Data Transformation';
export const FILES_SUBCATEGORY = 'Files';
export const FLOWS_CONTROL_SUBCATEGORY = 'Flow';
export const HELPERS_SUBCATEGORY = 'Helpers';

export const REQUEST_NODE_FORM_URL = 'https://n8n-community.typeform.com/to/K1fBVTZ3';
export const ASK_AI_WAITLIST_URL = 'https://n8n-community.typeform.com/to/odKU4oDR';

// General
export const INSTANCE_ID_HEADER = 'n8n-instance-id';
export const WAIT_TIME_UNLIMITED = '3000-01-01T00:00:00.000Z';

/** PERSONALIZATION SURVEY */
export const EMAIL_KEY = 'email';
export const WORK_AREA_KEY = 'workArea';
export const FINANCE_WORK_AREA = 'finance';
export const IT_ENGINEERING_WORK_AREA = 'IT-Engineering';
export const PRODUCT_WORK_AREA = 'product';
export const SALES_BUSINESSDEV_WORK_AREA = 'sales-businessDevelopment';
export const SECURITY_WORK_AREA = 'security';

export const COMPANY_TYPE_KEY = 'companyType';
export const SAAS_COMPANY_TYPE = 'saas';
export const ECOMMERCE_COMPANY_TYPE = 'ecommerce';
export const EDUCATION_TYPE = 'education';
export const MSP_COMPANY_TYPE = 'msp';
export const DIGITAL_AGENCY_COMPANY_TYPE = 'digital-agency';
export const SYSTEMS_INTEGRATOR_COMPANY_TYPE = 'systems-integrator';
export const OTHER_COMPANY_TYPE = 'other';
export const PERSONAL_COMPANY_TYPE = 'personal';

export const COMPANY_INDUSTRY_EXTENDED_KEY = 'companyIndustryExtended';
export const OTHER_COMPANY_INDUSTRY_EXTENDED_KEY = 'otherCompanyIndustryExtended';
export const PHYSICAL_RETAIL_OR_SERVICES = 'physical-retail-or-services';
export const REAL_ESTATE_OR_CONSTRUCTION = 'real-estate-or-construction';
export const GOVERNMENT_INDUSTRY = 'government';
export const LEGAL_INDUSTRY = 'legal-industry';
export const MARKETING_INDUSTRY = 'marketing-industry';
export const MEDIA_INDUSTRY = 'media-industry';
export const MANUFACTURING_INDUSTRY = 'manufacturing-industry';
export const MSP_INDUSTRY = 'msp';
export const HEALTHCARE_INDUSTRY = 'healthcare';
export const FINANCE_INSURANCE_INDUSTRY = 'finance-insurance-industry';
export const IT_INDUSTRY = 'it-industry';
export const SECURITY_INDUSTRY = 'security-industry';
export const TELECOMS_INDUSTRY = 'telecoms';
export const OTHER_INDUSTRY_OPTION = 'other';

export const COMPANY_SIZE_KEY = 'companySize';
export const COMPANY_SIZE_20_OR_LESS = '<20';
export const COMPANY_SIZE_20_99 = '20-99';
export const COMPANY_SIZE_100_499 = '100-499';
export const COMPANY_SIZE_500_999 = '500-999';
export const COMPANY_SIZE_1000_OR_MORE = '1000+';
export const COMPANY_SIZE_PERSONAL_USE = 'personalUser';

export const MARKETING_AUTOMATION_GOAL_KEY = 'automationGoalSm';
export const MARKETING_AUTOMATION_LEAD_GENERATION_GOAL = 'lead-generation';
export const MARKETING_AUTOMATION_CUSTOMER_COMMUNICATION = 'customer-communication';
export const MARKETING_AUTOMATION_ACTIONS = 'actions';
export const MARKETING_AUTOMATION_AD_CAMPAIGN = 'ad-campaign';
export const MARKETING_AUTOMATION_REPORTING = 'reporting';
export const MARKETING_AUTOMATION_DATA_SYNCHING = 'data-syncing';
export const MARKETING_AUTOMATION_OTHER = 'other';

export const OTHER_MARKETING_AUTOMATION_GOAL_KEY = 'automationGoalSmOther';

export const CODING_SKILL_KEY = 'codingSkill';

export const AUTOMATION_BENEFICIARY_KEY = 'automationBeneficiary';
export const AUTOMATION_BENEFICIARY_SELF = 'myself';
export const AUTOMATION_BENEFICIARY_MY_TEAM = 'my-team';
export const AUTOMATION_BENEFICIARY_OTHER_TEAMS = 'other-teams';

export const USAGE_MODE_KEY = 'usageModes';
export const USAGE_MODE_CONNECT_TO_DB = 'connect-internal-db';
export const USAGE_MODE_BUILD_BE_SERVICES = 'build-be-services';
export const USAGE_MODE_MANIPULATE_FILES = 'manipulate-files';

export const REPORTED_SOURCE_KEY = 'reportedSource';
export const REPORTED_SOURCE_OTHER_KEY = 'reportedSourceOther';
export const REPORTED_SOURCE_GOOGLE = 'google';
export const REPORTED_SOURCE_TWITTER = 'twitter';
export const REPORTED_SOURCE_LINKEDIN = 'linkedin';
export const REPORTED_SOURCE_YOUTUBE = 'youtube';
export const REPORTED_SOURCE_FRIEND = 'friend';
export const REPORTED_SOURCE_PODCAST = 'podcast';
export const REPORTED_SOURCE_EVENT = 'event';
export const REPORTED_SOURCE_OTHER = 'other';

export const AUTOMATION_GOAL_KEY = 'automationGoal';
export const DEVOPS_AUTOMATION_GOAL_KEY = 'automationGoalDevops';
export const DEVOPS_AUTOMATION_GOAL_OTHER_KEY = 'automationGoalDevopsOther';
export const DEVOPS_AUTOMATION_OTHER = 'other';
export const DEVOPS_AUTOMATION_CI_CD_GOAL = 'ci-cd';
export const DEVOPS_AUTOMATION_CLOUD_INFRASTRUCTURE_ORCHESTRATION_GOAL =
	'cloud-infrastructure-orchestration';
export const DEVOPS_AUTOMATION_DATA_SYNCING_GOAL = 'data-syncing';
export const DEVOPS_INCIDENT_RESPONSE_GOAL = 'incident-response';
export const DEVOPS_MONITORING_AND_ALERTING_GOAL = 'monitoring-alerting';
export const DEVOPS_REPORTING_GOAL = 'reporting';
export const DEVOPS_TICKETING_SYSTEMS_INTEGRATIONS_GOAL = 'ticketing-systems-integrations';

export const CUSTOMER_INTEGRATIONS_GOAL = 'customer-integrations';
export const CUSTOMER_SUPPORT_GOAL = 'customer-support';
export const ENGINEERING_GOAL = 'engineering';
export const FINANCE_ACCOUNTING_GOAL = 'finance-accounting';
export const HR_GOAL = 'hr';
export const OPERATIONS_GOAL = 'operations';
export const PRODUCT_GOAL = 'product';
export const SALES_MARKETING_GOAL = 'sales-marketing';
export const SECURITY_GOAL = 'security';
export const OTHER_AUTOMATION_GOAL = 'other';
export const NOT_SURE_YET_GOAL = 'not-sure-yet';

export const ROLE_KEY = 'role';
export const ROLE_OTHER_KEY = 'roleOther';
export const ROLE_BUSINESS_OWNER = 'business-owner';
export const ROLE_CUSTOMER_SUPPORT = 'customer-support';
export const ROLE_DATA_SCIENCE = 'data-science';
export const ROLE_DEVOPS = 'devops';
export const ROLE_IT = 'it';
export const ROLE_ENGINEERING = 'engineering';
export const ROLE_SALES_AND_MARKETING = 'sales-and-marketing';
export const ROLE_SECURITY = 'security';
export const ROLE_OTHER = 'other';

/** END OF PERSONALIZATION SURVEY */

export const MODAL_CANCEL = 'cancel';
export const MODAL_CLOSE = 'close';
export const MODAL_CONFIRMED = 'confirmed';

export const VALID_EMAIL_REGEX =
	/^(([^<>()[\]\\.,;:\s@"]+(\.[^<>()[\]\\.,;:\s@"]+)*)|(".+"))@((\[[0-9]{1,3}\.[0-9]{1,3}\.[0-9]{1,3}\.[0-9]{1,3}\])|(([a-zA-Z\-0-9]+\.)+[a-zA-Z]{2,}))$/;
export const LOCAL_STORAGE_ACTIVATION_FLAG = 'N8N_HIDE_ACTIVATION_ALERT';
export const LOCAL_STORAGE_PIN_DATA_DISCOVERY_NDV_FLAG = 'N8N_PIN_DATA_DISCOVERY_NDV';
export const LOCAL_STORAGE_PIN_DATA_DISCOVERY_CANVAS_FLAG = 'N8N_PIN_DATA_DISCOVERY_CANVAS';
export const LOCAL_STORAGE_MAPPING_IS_ONBOARDED = 'N8N_MAPPING_ONBOARDED';
export const LOCAL_STORAGE_MAIN_PANEL_RELATIVE_WIDTH = 'N8N_MAIN_PANEL_RELATIVE_WIDTH';
export const LOCAL_STORAGE_ACTIVE_MODAL = 'N8N_ACTIVE_MODAL';
export const LOCAL_STORAGE_THEME = 'N8N_THEME';
export const LOCAL_STORAGE_EXPERIMENT_OVERRIDES = 'N8N_EXPERIMENT_OVERRIDES';
export const BASE_NODE_SURVEY_URL = 'https://n8n-community.typeform.com/to/BvmzxqYv#nodename=';

export const HIRING_BANNER = `
                                                                    //////
                                                                 ///////////
                                                               /////      ////
                                               ///////////////////         ////
                                             //////////////////////       ////
     ///////               ///////          ////                /////////////
  ////////////          ////////////       ////                    ///////
 ////       ////       ////       ////    ////
/////        /////////////         //////////
 /////     ////       ////       ////     ////
  ////////////          ////////////       ////           ////////
    ///////                //////           ////        /////////////
                                             /////////////        ////
                                                //////////        ////
                                                       ////      ////
                                                        ///////////
                                                          //////

Love n8n? Help us build the future of automation! https://n8n.io/careers?utm_source=n8n_user&utm_medium=console_output
`;

export const TEMPLATES_NODES_FILTER = ['n8n-nodes-base.start', 'n8n-nodes-base.respondToWebhook'];

export enum VIEWS {
	HOMEPAGE = 'Homepage',
	COLLECTION = 'TemplatesCollectionView',
	EXECUTIONS = 'Executions',
	EXECUTION_PREVIEW = 'ExecutionPreview',
	EXECUTION_HOME = 'ExecutionsLandingPage',
	TEMPLATE = 'TemplatesWorkflowView',
	TEMPLATES = 'TemplatesSearchView',
	CREDENTIALS = 'CredentialsView',
	VARIABLES = 'VariablesView',
	NEW_WORKFLOW = 'NodeViewNew',
	WORKFLOW = 'NodeViewExisting',
	DEMO = 'WorkflowDemo',
	TEMPLATE_IMPORT = 'WorkflowTemplate',
	SIGNIN = 'SigninView',
	SIGNUP = 'SignupView',
	SIGNOUT = 'SignoutView',
	SETUP = 'SetupView',
	FORGOT_PASSWORD = 'ForgotMyPasswordView',
	CHANGE_PASSWORD = 'ChangePasswordView',
	USERS_SETTINGS = 'UsersSettings',
	LDAP_SETTINGS = 'LdapSettings',
	PERSONAL_SETTINGS = 'PersonalSettings',
	API_SETTINGS = 'APISettings',
	NOT_FOUND = 'NotFoundView',
	FAKE_DOOR = 'ComingSoon',
	COMMUNITY_NODES = 'CommunityNodes',
	WORKFLOWS = 'WorkflowsView',
	WORKFLOW_EXECUTIONS = 'WorkflowExecutions',
	USAGE = 'Usage',
	LOG_STREAMING_SETTINGS = 'LogStreamingSettingsView',
	SSO_SETTINGS = 'SSoSettings',
	SAML_ONBOARDING = 'SamlOnboarding',
}

export enum FAKE_DOOR_FEATURES {
	ENVIRONMENTS = 'environments',
	LOGGING = 'logging',
	SSO = 'sso',
}

export const ONBOARDING_PROMPT_TIMEBOX = 14;
export const FIRST_ONBOARDING_PROMPT_TIMEOUT = 300000;

export const TEST_PIN_DATA = [
	{
		name: 'First item',
		code: 1,
	},
	{
		name: 'Second item',
		code: 2,
	},
];
export const MAPPING_PARAMS = [
	'$binary',
	'$data',
	'$env',
	'$evaluateExpression',
	'$execution',
	'$input',
	'$item',
	'$jmespath',
	'$json',
	'$node',
	'$now',
	'$parameter',
	'$parameters',
	'$position',
	'$prevNode',
	'$resumeWebhookUrl',
	'$runIndex',
	'$today',
	'$vars',
	'$workflow',
];

export const DEFAULT_STICKY_HEIGHT = 160;
export const DEFAULT_STICKY_WIDTH = 240;

export enum WORKFLOW_MENU_ACTIONS {
	DUPLICATE = 'duplicate',
	DOWNLOAD = 'download',
	IMPORT_FROM_URL = 'import-from-url',
	IMPORT_FROM_FILE = 'import-from-file',
	SETTINGS = 'settings',
	DELETE = 'delete',
}

/**
 * Enterprise edition
 */
export enum EnterpriseEditionFeature {
	AdvancedExecutionFilters = 'advancedExecutionFilters',
	Sharing = 'sharing',
	Ldap = 'ldap',
	LogStreaming = 'logStreaming',
	Variables = 'variables',
	Saml = 'saml',
	VersionControl = 'versionControl',
}
export const MAIN_NODE_PANEL_WIDTH = 360;

export enum MAIN_HEADER_TABS {
	WORKFLOW = 'workflow',
	EXECUTIONS = 'executions',
	SETTINGS = 'settings',
}
export const CURL_IMPORT_NOT_SUPPORTED_PROTOCOLS = [
	'ftp',
	'ftps',
	'dict',
	'imap',
	'imaps',
	'ldap',
	'ldaps',
	'mqtt',
	'pop',
	'pop3s',
	'rtmp',
	'rtsp',
	'scp',
	'sftp',
	'smb',
	'smbs',
	'smtp',
	'smtps',
	'telnet',
	'tftp',
];

export const CURL_IMPORT_NODES_PROTOCOLS: { [key: string]: string } = {
	ftp: 'FTP',
	ftps: 'FTP',
	ldap: 'LDAP',
	ldaps: 'LDAP',
	mqtt: 'MQTT',
	imap: 'IMAP',
	imaps: 'IMAP',
};

export enum STORES {
	COMMUNITY_NODES = 'communityNodes',
	ROOT = 'root',
	SETTINGS = 'settings',
	UI = 'ui',
	USERS = 'users',
	WORKFLOWS = 'workflows',
	WORKFLOWS_EE = 'workflowsEE',
	NDV = 'ndv',
	TEMPLATES = 'templates',
	NODE_TYPES = 'nodeTypes',
	CREDENTIALS = 'credentials',
	TAGS = 'tags',
	VERSIONS = 'versions',
	NODE_CREATOR = 'nodeCreator',
	WEBHOOKS = 'webhooks',
	HISTORY = 'history',
}

export enum SignInType {
	LDAP = 'ldap',
	EMAIL = 'email',
}

export const N8N_SALES_EMAIL = 'sales@n8n.io';

export const N8N_CONTACT_EMAIL = 'contact@n8n.io';

export const EXPRESSION_EDITOR_PARSER_TIMEOUT = 15_000; // ms

export const KEEP_AUTH_IN_NDV_FOR_NODES = [HTTP_REQUEST_NODE_TYPE, WEBHOOK_NODE_TYPE];
export const MAIN_AUTH_FIELD_NAME = 'authentication';
export const NODE_RESOURCE_FIELD_NAME = 'resource';

<<<<<<< HEAD
export const ASSUMPTION_EXPERIMENT = {
	name: 'adore-assumption-tests-1',
	control: 'control',
	demo: 'assumption-demo',
	video: 'assumption-video',
};

export const ONBOARDING_EXPERIMENT = {
	name: 'checklist_001',
	control: 'control',
	variant: 'variant',
};

export const AUTO_INSERT_ACTION_EXPERIMENT = {
	name: '003_auto_insert_action',
	control: 'control',
	variant: 'variant',
};

export const EXPERIMENTS_TO_TRACK = [
	ASSUMPTION_EXPERIMENT.name,
	ONBOARDING_EXPERIMENT.name,
	AUTO_INSERT_ACTION_EXPERIMENT.name,
];
=======
export const EXPERIMENTS_TO_TRACK = [];
>>>>>>> f5448269

export const NODE_TYPES_EXCLUDED_FROM_OUTPUT_NAME_APPEND = [FILTER_NODE_TYPE];<|MERGE_RESOLUTION|>--- conflicted
+++ resolved
@@ -531,33 +531,12 @@
 export const MAIN_AUTH_FIELD_NAME = 'authentication';
 export const NODE_RESOURCE_FIELD_NAME = 'resource';
 
-<<<<<<< HEAD
-export const ASSUMPTION_EXPERIMENT = {
-	name: 'adore-assumption-tests-1',
-	control: 'control',
-	demo: 'assumption-demo',
-	video: 'assumption-video',
-};
-
-export const ONBOARDING_EXPERIMENT = {
-	name: 'checklist_001',
-	control: 'control',
-	variant: 'variant',
-};
-
 export const AUTO_INSERT_ACTION_EXPERIMENT = {
 	name: '003_auto_insert_action',
 	control: 'control',
 	variant: 'variant',
 };
 
-export const EXPERIMENTS_TO_TRACK = [
-	ASSUMPTION_EXPERIMENT.name,
-	ONBOARDING_EXPERIMENT.name,
-	AUTO_INSERT_ACTION_EXPERIMENT.name,
-];
-=======
-export const EXPERIMENTS_TO_TRACK = [];
->>>>>>> f5448269
+export const EXPERIMENTS_TO_TRACK = [AUTO_INSERT_ACTION_EXPERIMENT.name];
 
 export const NODE_TYPES_EXCLUDED_FROM_OUTPUT_NAME_APPEND = [FILTER_NODE_TYPE];