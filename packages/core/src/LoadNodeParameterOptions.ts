/* eslint-disable @typescript-eslint/no-var-requires */
/* eslint-disable @typescript-eslint/no-shadow */
/* eslint-disable no-restricted-syntax */
/* eslint-disable @typescript-eslint/no-unsafe-return */
/* eslint-disable @typescript-eslint/no-unsafe-member-access */
/* eslint-disable @typescript-eslint/restrict-template-expressions */
/* eslint-disable @typescript-eslint/no-unsafe-call */
/* eslint-disable @typescript-eslint/no-unsafe-assignment */
/* eslint-disable @typescript-eslint/no-non-null-assertion */

import {
	ILoadOptions,
	INode,
	INodeCredentials,
	INodeExecutionData,
	INodeParameters,
	INodeProperties,
	INodePropertyOptions,
	INodeType,
	INodeTypeNameVersion,
	INodeTypes,
	IRunExecutionData,
	ITaskDataConnections,
	IWorkflowExecuteAdditionalData,
	RoutingNode,
	Workflow,
} from 'n8n-workflow';
import path from 'node:path';

// eslint-disable-next-line import/no-cycle
import { NodeExecuteFunctions } from '.';

const TEMP_NODE_NAME = 'Temp-Node';
const TEMP_WORKFLOW_NAME = 'Temp-Workflow';

export class LoadNodeParameterOptions {
	currentNodeParameters: INodeParameters;

	path: string;

	workflow: Workflow;

	constructor(
		nodeTypeNameAndVersion: INodeTypeNameVersion,
		nodeTypes: INodeTypes,
		path: string,
		currentNodeParameters: INodeParameters,
		credentials?: INodeCredentials,
	) {
		const nodeType = nodeTypes.getByNameAndVersion(
			nodeTypeNameAndVersion.name,
			nodeTypeNameAndVersion.version,
		);
		this.currentNodeParameters = currentNodeParameters;
		this.path = path;
		if (nodeType === undefined) {
			throw new Error(
				`The node-type "${nodeTypeNameAndVersion.name} v${nodeTypeNameAndVersion.version}"  is not known!`,
			);
		}

		const nodeData: INode = {
			parameters: currentNodeParameters,
			id: 'uuid-1234',
			name: TEMP_NODE_NAME,
			type: nodeTypeNameAndVersion.name,
			typeVersion: nodeTypeNameAndVersion.version,
			position: [0, 0],
		};
		if (credentials) {
			nodeData.credentials = credentials;
		}

		const workflowData = {
			nodes: [nodeData],
			connections: {},
		};

		this.workflow = new Workflow({
			nodes: workflowData.nodes,
			connections: workflowData.connections,
			active: false,
			nodeTypes,
		});
	}

	/**
	 * Returns data of a fake workflow
	 *
	 */
	// eslint-disable-next-line @typescript-eslint/explicit-module-boundary-types
	getWorkflowData() {
		return {
			name: TEMP_WORKFLOW_NAME,
			active: false,
			connections: {},
			nodes: Object.values(this.workflow.nodes),
			createdAt: new Date(),
			updatedAt: new Date(),
		};
	}

	/**
<<<<<<< HEAD
	 * Return options for a parameter via a predefined method
=======
	 * Returns the available options via a predefined method
	 *
	 * @param {string} methodName The name of the method of which to get the data from
>>>>>>> 298c4f20
	 */
	async getOptionsViaMethodName(
		methodName: string,
		additionalData: IWorkflowExecuteAdditionalData,
	): Promise<INodePropertyOptions[]> {
		const node = this.workflow.getNode(TEMP_NODE_NAME) as INode;
		const nodeType = this.workflow.nodeTypes.getByNameAndVersion(node.type, node.typeVersion);

		if (!nodeType?.methods?.loadOptions) {
			throw new Error(`Node type ${node.type} does not have methods to load options`);
		}

		if (!nodeType.methods.loadOptions[methodName]) {
			throw new Error(`Node type ${node.type} does not have method ${methodName} to load options`);
		}

		const loadOptionsFunctions = NodeExecuteFunctions.getLoadOptionsFunctions(
			this.workflow,
			node,
			this.path,
			additionalData,
		);

		const loadOptionsMethod = nodeType.methods.loadOptions[methodName];

		const isCachedNode = typeof loadOptionsMethod === 'string';

		if (!isCachedNode) return loadOptionsMethod.call(loadOptionsFunctions);

		// for cached node, method is stub so require it at runtime

		const sourcePath = this.workflow.nodeTypes.getSourcePath(nodeType.description.name);

		const nodeFilePath =
			nodeType.description.defaultVersion !== undefined
				? this.getVersionedNodeFilePath(sourcePath, nodeType.description.version)
				: sourcePath;

		const _module = require(nodeFilePath);
		const _className = nodeFilePath.split('/').pop()?.split('.').shift();

		if (!_className) {
			throw new Error(`Failed to find class in path: ${nodeFilePath}`);
		}

		return new _module[_className]().methods.loadOptions[methodName].call(loadOptionsFunctions);
	}

	private getVersionedNodeFilePath(sourcePath: string, version: number | number[]) {
		if (Array.isArray(version)) return sourcePath;

		const { dir, base } = path.parse(sourcePath);
		const versionedNodeFilename = base.replace('.node.js', `V${version}.node.js`);

		return path.resolve(dir, `v${version}`, versionedNodeFilename);
	}

	/**
	 * Returns the available options via a load request information
	 *
	 * @param {ILoadOptions} loadOptions The load options which also contain the request information
	 */
	async getOptionsViaRequestProperty(
		loadOptions: ILoadOptions,
		additionalData: IWorkflowExecuteAdditionalData,
	): Promise<INodePropertyOptions[]> {
		const node = this.workflow.getNode(TEMP_NODE_NAME);

		const nodeType = this.workflow.nodeTypes.getByNameAndVersion(node!.type, node?.typeVersion);

		if (
			nodeType === undefined ||
			!nodeType.description.requestDefaults ||
			!nodeType.description.requestDefaults.baseURL
		) {
			// This in in here for now for security reasons.
			// Background: As the full data for the request to make does get send, and the auth data
			// will then be applied, would it be possible to retrieve that data like that. By at least
			// requiring a baseURL to be defined can at least not a random server be called.
			// In the future this code has to get improved that it does not use the request information from
			// the request rather resolves it via the parameter-path and nodeType data.
			throw new Error(
				`The node-type "${
					node!.type
				}" does not exist or does not have "requestDefaults.baseURL" defined!`,
			);
		}

		const mode = 'internal';
		const runIndex = 0;
		const connectionInputData: INodeExecutionData[] = [];
		const runExecutionData: IRunExecutionData = { resultData: { runData: {} } };

		const routingNode = new RoutingNode(
			this.workflow,
			node!,
			connectionInputData,
			runExecutionData ?? null,
			additionalData,
			mode,
		);

		// Create copy of node-type with the single property we want to get the data off
		const tempNode: INodeType = {
			...nodeType,
			...{
				description: {
					...nodeType.description,
					properties: [
						{
							displayName: '',
							type: 'string',
							name: '',
							default: '',
							routing: loadOptions.routing,
						} as INodeProperties,
					],
				},
			},
		};

		const inputData: ITaskDataConnections = {
			main: [[{ json: {} }]],
		};

		const optionsData = await routingNode.runNode(
			inputData,
			runIndex,
			tempNode,
			{ node: node!, source: null, data: {} },
			NodeExecuteFunctions,
		);

		if (optionsData?.length === 0) {
			return [];
		}

		if (!Array.isArray(optionsData)) {
			throw new Error('The returned data is not an array!');
		}

		return optionsData[0].map((item) => item.json) as unknown as INodePropertyOptions[];
	}
}<|MERGE_RESOLUTION|>--- conflicted
+++ resolved
@@ -101,13 +101,7 @@
 	}
 
 	/**
-<<<<<<< HEAD
 	 * Return options for a parameter via a predefined method
-=======
-	 * Returns the available options via a predefined method
-	 *
-	 * @param {string} methodName The name of the method of which to get the data from
->>>>>>> 298c4f20
 	 */
 	async getOptionsViaMethodName(
 		methodName: string,
