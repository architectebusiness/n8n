import type { ICredentialType, INodeProperties } from 'n8n-workflow';

export class Postgres implements ICredentialType {
	name = 'postgres';

	displayName = 'Postgres';

	documentationUrl = 'postgres';

	properties: INodeProperties[] = [
		{
			displayName: 'Host',
			name: 'host',
			type: 'string',
			default: 'localhost',
		},
		{
			displayName: 'Database',
			name: 'database',
			type: 'string',
			default: 'postgres',
		},
		{
			displayName: 'User',
			name: 'user',
			type: 'string',
			default: 'postgres',
		},
		{
			displayName: 'Password',
			name: 'password',
			type: 'string',
			typeOptions: {
				password: true,
			},
			default: '',
		},
		{
			displayName: 'Ignore SSL Issues',
			name: 'allowUnauthorizedCerts',
			type: 'boolean',
			default: false,
			description: 'Whether to connect even if SSL certificate validation is not possible',
		},
		{
			displayName: 'SSL',
			name: 'ssl',
			type: 'options',
			displayOptions: {
				show: {
					allowUnauthorizedCerts: [false],
				},
			},
			options: [
				{
					name: 'Allow',
					value: 'allow',
				},
				{
					name: 'Disable',
					value: 'disable',
				},
				{
					name: 'Require',
					value: 'require',
				},
				{
					name: 'Verify (Not Implemented)',
					value: 'verify',
				},
				{
					name: 'Verify-Full (Not Implemented)',
					value: 'verify-full',
				},
			],
			default: 'disable',
		},
		{
			displayName: 'Port',
			name: 'port',
			type: 'number',
			default: 5432,
		},
		{
			displayName: 'SSH Tunnel',
			name: 'sshTunnel',
			type: 'boolean',
			default: false,
		},
		{
			displayName: 'SSH Authenticate with',
			name: 'sshAuthenticateWith',
			type: 'options',
			default: 'password',
			options: [
				{
					name: 'Password',
					value: 'password',
				},
				{
					name: 'Private Key',
					value: 'privateKey',
				},
			],
			displayOptions: {
				show: {
					sshTunnel: [true],
				},
			},
		},
		{
			displayName: 'SSH Host',
			name: 'sshHost',
			type: 'string',
			default: 'localhost',
			displayOptions: {
				show: {
					sshTunnel: [true],
				},
			},
		},
		{
			displayName: 'SSH Port',
			name: 'sshPort',
			type: 'number',
			default: 22,
			displayOptions: {
				show: {
					sshTunnel: [true],
				},
			},
		},
		{
<<<<<<< HEAD
=======
			displayName: 'SSH Postgres Port',
			name: 'sshPostgresPort',
			type: 'number',
			default: 5432,
			displayOptions: {
				show: {
					sshTunnel: [true],
				},
			},
		},
		{
>>>>>>> 5ff3dea7
			displayName: 'SSH User',
			name: 'sshUser',
			type: 'string',
			default: 'root',
			displayOptions: {
				show: {
					sshTunnel: [true],
				},
			},
		},
		{
			displayName: 'SSH Password',
			name: 'sshPassword',
			type: 'string',
			typeOptions: {
				password: true,
			},
			default: '',
			displayOptions: {
				show: {
					sshTunnel: [true],
					sshAuthenticateWith: ['password'],
				},
			},
		},
		{
			displayName: 'Private Key',
			name: 'privateKey',
			type: 'string',
			typeOptions: {
				rows: 4,
				password: true,
			},
			default: '',
			displayOptions: {
				show: {
					sshTunnel: [true],
					sshAuthenticateWith: ['privateKey'],
				},
			},
		},
		{
			displayName: 'Passphrase',
			name: 'passphrase',
			type: 'string',
			default: '',
			description: 'Passphase used to create the key, if no passphase was used leave empty',
			displayOptions: {
				show: {
					sshTunnel: [true],
					sshAuthenticateWith: ['privateKey'],
				},
			},
		},
	];
}<|MERGE_RESOLUTION|>--- conflicted
+++ resolved
@@ -131,8 +131,6 @@
 			},
 		},
 		{
-<<<<<<< HEAD
-=======
 			displayName: 'SSH Postgres Port',
 			name: 'sshPostgresPort',
 			type: 'number',
@@ -144,7 +142,6 @@
 			},
 		},
 		{
->>>>>>> 5ff3dea7
 			displayName: 'SSH User',
 			name: 'sshUser',
 			type: 'string',
