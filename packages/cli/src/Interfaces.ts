--- conflicted
+++ resolved
@@ -36,15 +36,8 @@
 
 import type { ChildProcess } from 'child_process';
 
-<<<<<<< HEAD
 import type { DatabaseType } from '@db/types';
-import type { AuthIdentity, AuthProviderType } from '@db/entities/AuthIdentity';
-import type { AuthProviderSyncHistory } from '@db/entities/AuthProviderSyncHistory';
-import type { InstalledNodes } from '@db/entities/InstalledNodes';
-import type { InstalledPackages } from '@db/entities/InstalledPackages';
-=======
 import type { AuthProviderType } from '@db/entities/AuthIdentity';
->>>>>>> 10f8c35d
 import type { Role } from '@db/entities/Role';
 import type { SharedCredentials } from '@db/entities/SharedCredentials';
 import type { TagEntity } from '@db/entities/TagEntity';
