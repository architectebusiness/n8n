--- conflicted
+++ resolved
@@ -1,6 +1,14 @@
+/* eslint-disable @typescript-eslint/no-unsafe-argument */
+/* eslint-disable @typescript-eslint/restrict-template-expressions */
+/* eslint-disable @typescript-eslint/no-unsafe-return */
+/* eslint-disable import/no-cycle */
+/* eslint-disable no-underscore-dangle */
+/* eslint-disable @typescript-eslint/naming-convention */
+/* eslint-disable no-prototype-builtins */
+/* eslint-disable no-param-reassign */
+/* eslint-disable @typescript-eslint/prefer-optional-chain */
+/* eslint-disable @typescript-eslint/no-unsafe-member-access */
 /* eslint-disable @typescript-eslint/no-unsafe-call */
-<<<<<<< HEAD
-=======
 /* eslint-disable @typescript-eslint/no-unsafe-assignment */
 /* eslint-disable no-await-in-loop */
 /* eslint-disable no-continue */
@@ -14,7 +22,7 @@
 	INodeType,
 	INodeTypeData,
 	INodeTypeNameVersion,
-	INodeVersionedType,
+	IVersionedNodeType,
 	LoggerProxy,
 	jsonParse,
 } from 'n8n-workflow';
@@ -26,129 +34,72 @@
 	stat as fsStat,
 } from 'fs/promises';
 import glob from 'fast-glob';
->>>>>>> 1d57b109
 import path from 'path';
-import { access as fsAccess, readdir as fsReaddir, stat as fsStat } from 'fs/promises';
-import {
-	CustomDirectoryLoader,
-	DirectoryLoader,
-	PackageDirectoryLoader,
-	CUSTOM_EXTENSION_ENV,
-	UserSettings,
-} from 'n8n-core';
-import { ICredentialTypeData, INodeTypeData, LoggerProxy } from 'n8n-workflow';
+import pick from 'lodash.pick';
+import { IN8nNodePackageJson } from './Interfaces';
+import { getLogger } from './Logger';
 import config from '../config';
 import { NodeTypes } from '.';
 import { InstalledPackages } from './databases/entities/InstalledPackages';
 import { InstalledNodes } from './databases/entities/InstalledNodes';
-import { executeCommand } from './CommunityNodes/helpers';
+import { executeCommand, loadClassInIsolation } from './CommunityNodes/helpers';
 import { RESPONSE_ERROR_MESSAGES } from './constants';
 import {
 	persistInstalledPackageData,
 	removePackageFromDatabase,
 } from './CommunityNodes/packageModel';
 
+const CUSTOM_NODES_CATEGORY = 'Custom Nodes';
+
+function toJSON() {
+	// eslint-disable-next-line @typescript-eslint/no-unsafe-return
+	return {
+		...this,
+		authenticate: typeof this.authenticate === 'function' ? {} : this.authenticate,
+	};
+}
+
 class LoadNodesAndCredentialsClass {
 	nodeTypes: INodeTypeData = {};
 
 	credentialTypes: ICredentialTypeData = {};
 
-	excludeNodes = config.getEnv('nodes.exclude');
-
-	includeNodes = config.getEnv('nodes.include');
+	excludeNodes: string | undefined = undefined;
+
+	includeNodes: string | undefined = undefined;
 
 	nodeModulesPath = '';
 
+	logger: ILogger;
+
 	async init() {
+		this.logger = getLogger();
+		LoggerProxy.init(this.logger);
+
 		// Make sure the imported modules can resolve dependencies fine.
 		const delimiter = process.platform === 'win32' ? ';' : ':';
 		process.env.NODE_PATH = module.paths.join(delimiter);
-
 		// @ts-ignore
 		module.constructor._initPaths();
 
-		this.nodeModulesPath = await this.getNodeModulesPath();
-
-		await this.loadNodesFromBasePackages();
+		this.nodeModulesPath = await this.getNodeModulesFolderLocation();
+
+		this.excludeNodes = config.getEnv('nodes.exclude');
+		this.includeNodes = config.getEnv('nodes.include');
+
+		// Get all the installed packages which contain n8n nodes
+		const nodePackages = await this.getN8nNodePackages(this.nodeModulesPath);
+
+		for (const packagePath of nodePackages) {
+			await this.loadDataFromPackage(packagePath);
+		}
+
 		await this.loadNodesFromDownloadedPackages();
-		await this.loadNodesFromCustomDirectories();
-	}
-
-	async loadNodesFromBasePackages() {
-		const nodePackagePaths = await this.getN8nNodePackages(this.nodeModulesPath);
-
-		for (const packagePath of nodePackagePaths) {
-			await this.runDirectoryLoader(PackageDirectoryLoader, packagePath);
-		}
-	}
-
-	async loadNodesFromDownloadedPackages(): Promise<void> {
-		const nodePackages = [];
-
-		try {
-			const downloadedNodesDir = UserSettings.getUserN8nFolderDowloadedNodesPath();
-			const downloadedNodesDirModules = path.join(downloadedNodesDir, 'node_modules');
-
-			await fsAccess(downloadedNodesDirModules);
-
-			const downloadedPackages = await this.getN8nNodePackages(downloadedNodesDirModules);
-			nodePackages.push(...downloadedPackages);
-		} catch (_) {}
-
-		for (const packagePath of nodePackages) {
-			try {
-				await this.runDirectoryLoader(PackageDirectoryLoader, packagePath); // community package
-			} catch (_) {}
-		}
-	}
-
-	async loadNodesFromCustomDirectories(): Promise<void> {
-		// Read nodes and credentials from custom directories
-		const customDirectories = [];
-
-		// Add "custom" folder in user-n8n folder
-		customDirectories.push(UserSettings.getUserN8nFolderCustomExtensionPath());
-
-		// Add folders from special environment variable
-		if (process.env[CUSTOM_EXTENSION_ENV] !== undefined) {
-			// eslint-disable-next-line @typescript-eslint/no-non-null-assertion
-			const customExtensionFolders = process.env[CUSTOM_EXTENSION_ENV]!.split(';');
-			customDirectories.push(...customExtensionFolders);
-		}
-
-		for (const directory of customDirectories) {
-			await this.runDirectoryLoader(CustomDirectoryLoader, directory); // custom dir
-		}
-	}
-
-	private cache: Record<string, DirectoryLoader> = {};
-
-	/**
-	 * Run a loader of source files of nodes and credentials in a directory.
-	 */
-	async runDirectoryLoader<T extends DirectoryLoader>(
-		constructor: new (...args: ConstructorParameters<typeof DirectoryLoader>) => T,
-		dir: string,
-	) {
-		if (!(dir in this.cache)) {
-			const loader = new constructor(dir, this.excludeNodes, this.includeNodes);
-			await loader.init({ cachingEnabled: config.getEnv('caching.enabled') });
-
-			for (const nodeTypeName in loader.nodeTypes) {
-				this.nodeTypes[nodeTypeName] = loader.nodeTypes[nodeTypeName];
-			}
-
-			for (const credentialTypeName in loader.credentialTypes) {
-				this.credentialTypes[credentialTypeName] = loader.credentialTypes[credentialTypeName];
-			}
-
-			this.cache[dir] = loader;
-		}
-
-		return this.cache[dir] as T;
-	}
-
-	async getNodeModulesPath(): Promise<string> {
+
+		await this.loadNodesFromCustomFolders();
+	}
+
+	async getNodeModulesFolderLocation(): Promise<string> {
 		// Get the path to the node-modules folder to be later able
 		// to load the credentials and nodes
 		const checkPaths = [
@@ -166,9 +117,50 @@
 				await fsAccess(checkPath);
 				// Folder exists, so use it.
 				return path.dirname(checkPath);
-			} catch (_) {} // Folder does not exist so get next one
+			} catch (_) {
+				// Folder does not exist so get next one
+			}
 		}
 		throw new Error('Could not find "node_modules" folder!');
+	}
+
+	async loadNodesFromDownloadedPackages(): Promise<void> {
+		const nodePackages = [];
+		try {
+			// Read downloaded nodes and credentials
+			const downloadedNodesFolder = UserSettings.getUserN8nFolderDowloadedNodesPath();
+			const downloadedNodesFolderModules = path.join(downloadedNodesFolder, 'node_modules');
+			await fsAccess(downloadedNodesFolderModules);
+			const downloadedPackages = await this.getN8nNodePackages(downloadedNodesFolderModules);
+			nodePackages.push(...downloadedPackages);
+			// eslint-disable-next-line no-empty
+		} catch (error) {}
+
+		for (const packagePath of nodePackages) {
+			try {
+				await this.loadDataFromPackage(packagePath);
+				// eslint-disable-next-line no-empty
+			} catch (error) {}
+		}
+	}
+
+	async loadNodesFromCustomFolders(): Promise<void> {
+		// Read nodes and credentials from custom directories
+		const customDirectories = [];
+
+		// Add "custom" folder in user-n8n folder
+		customDirectories.push(UserSettings.getUserN8nFolderCustomExtensionPath());
+
+		// Add folders from special environment variable
+		if (process.env[CUSTOM_EXTENSION_ENV] !== undefined) {
+			// eslint-disable-next-line @typescript-eslint/no-non-null-assertion
+			const customExtensionFolders = process.env[CUSTOM_EXTENSION_ENV]!.split(';');
+			customDirectories.push(...customExtensionFolders);
+		}
+
+		for (const directory of customDirectories) {
+			await this.loadDataFromDirectory('CUSTOM', directory);
+		}
 	}
 
 	/**
@@ -201,6 +193,46 @@
 		return getN8nNodePackagesRecursive('');
 	}
 
+	/**
+	 * Loads credentials from a file
+	 *
+	 * @param {string} credentialName The name of the credentials
+	 * @param {string} filePath The file to read credentials from
+	 */
+	loadCredentialsFromFile(credentialName: string, filePath: string): void {
+		let tempCredential: ICredentialType;
+		try {
+			tempCredential = loadClassInIsolation(filePath, credentialName);
+
+			// Add serializer method "toJSON" to the class so that authenticate method (if defined)
+			// gets mapped to the authenticate attribute before it is sent to the client.
+			// The authenticate property is used by the client to decide whether or not to
+			// include the credential type in the predefined credentials (HTTP node)
+			Object.assign(tempCredential, { toJSON });
+
+			if (tempCredential.icon && tempCredential.icon.startsWith('file:')) {
+				// If a file icon gets used add the full path
+				tempCredential.icon = `file:${path.join(
+					path.dirname(filePath),
+					tempCredential.icon.substr(5),
+				)}`;
+			}
+		} catch (e) {
+			if (e instanceof TypeError) {
+				throw new Error(
+					`Class with name "${credentialName}" could not be found. Please check if the class is named correctly!`,
+				);
+			} else {
+				throw e;
+			}
+		}
+
+		this.credentialTypes[tempCredential.name] = {
+			type: tempCredential,
+			sourcePath: filePath,
+		};
+	}
+
 	async loadNpmModule(packageName: string, version?: string): Promise<InstalledPackages> {
 		const downloadFolder = UserSettings.getUserN8nFolderDowloadedNodesPath();
 		const command = `npm install ${packageName}${version ? `@${version}` : ''}`;
@@ -209,29 +241,24 @@
 
 		const finalNodeUnpackedPath = path.join(downloadFolder, 'node_modules', packageName);
 
-		const { loadedNodes, packageJson } = await this.runDirectoryLoader(
-			PackageDirectoryLoader,
-			finalNodeUnpackedPath,
-		);
+		const loadedNodes = await this.loadDataFromPackage(finalNodeUnpackedPath);
 
 		if (loadedNodes.length > 0) {
+			const packageFile = await this.readPackageJson(finalNodeUnpackedPath);
 			// Save info to DB
 			try {
 				const installedPackage = await persistInstalledPackageData(
-					packageJson.name,
-					packageJson.version,
+					packageFile.name,
+					packageFile.version,
 					loadedNodes,
 					this.nodeTypes,
-					packageJson.author?.name,
-					packageJson.author?.email,
+					packageFile.author?.name,
+					packageFile.author?.email,
 				);
 				this.attachNodesToNodeTypes(installedPackage.installedNodes);
 				return installedPackage;
 			} catch (error) {
-				LoggerProxy.error('Failed to save installed packages and nodes', {
-					error: error as Error,
-					packageName,
-				});
+				LoggerProxy.error('Failed to save installed packages and nodes', { error, packageName });
 				throw error;
 			}
 		} else {
@@ -239,7 +266,9 @@
 			const removeCommand = `npm remove ${packageName}`;
 			try {
 				await executeCommand(removeCommand);
-			} catch (_) {}
+			} catch (error) {
+				// Do nothing
+			}
 
 			throw new Error(RESPONSE_ERROR_MESSAGES.PACKAGE_DOES_NOT_CONTAIN_NODES);
 		}
@@ -266,7 +295,7 @@
 		try {
 			await executeCommand(command);
 		} catch (error) {
-			if ((error as Error).message === RESPONSE_ERROR_MESSAGES.PACKAGE_NOT_FOUND) {
+			if (error.message === RESPONSE_ERROR_MESSAGES.PACKAGE_NOT_FOUND) {
 				throw new Error(`The npm package "${packageName}" could not be found.`);
 			}
 			throw error;
@@ -276,33 +305,29 @@
 
 		const finalNodeUnpackedPath = path.join(downloadFolder, 'node_modules', packageName);
 
-		const { loadedNodes, packageJson } = await this.runDirectoryLoader(
-			PackageDirectoryLoader,
-			finalNodeUnpackedPath,
-		);
+		const loadedNodes = await this.loadDataFromPackage(finalNodeUnpackedPath);
 
 		if (loadedNodes.length > 0) {
+			const packageFile = await this.readPackageJson(finalNodeUnpackedPath);
+
 			// Save info to DB
 			try {
 				await removePackageFromDatabase(installedPackage);
 
 				const newlyInstalledPackage = await persistInstalledPackageData(
-					packageJson.name,
-					packageJson.version,
+					packageFile.name,
+					packageFile.version,
 					loadedNodes,
 					this.nodeTypes,
-					packageJson.author?.name,
-					packageJson.author?.email,
+					packageFile.author?.name,
+					packageFile.author?.email,
 				);
 
 				this.attachNodesToNodeTypes(newlyInstalledPackage.installedNodes);
 
 				return newlyInstalledPackage;
 			} catch (error) {
-				LoggerProxy.error('Failed to save installed packages and nodes', {
-					error: error as Error,
-					packageName,
-				});
+				LoggerProxy.error('Failed to save installed packages and nodes', { error, packageName });
 				throw error;
 			}
 		} else {
@@ -310,13 +335,13 @@
 			const removeCommand = `npm remove ${packageName}`;
 			try {
 				await executeCommand(removeCommand);
-			} catch (_) {}
+			} catch (error) {
+				// Do nothing
+			}
 			throw new Error(RESPONSE_ERROR_MESSAGES.PACKAGE_DOES_NOT_CONTAIN_NODES);
 		}
 	}
 
-<<<<<<< HEAD
-=======
 	/**
 	 * Loads a node from a file
 	 *
@@ -329,7 +354,7 @@
 		nodeName: string,
 		filePath: string,
 	): INodeTypeNameVersion | undefined {
-		let tempNode: INodeType | INodeVersionedType;
+		let tempNode: INodeType | IVersionedNodeType;
 		let nodeVersion = 1;
 
 		try {
@@ -353,9 +378,9 @@
 		}
 
 		if (tempNode.hasOwnProperty('nodeVersions')) {
-			const versionedNodeType = (tempNode as INodeVersionedType).getNodeType();
+			const versionedNodeType = (tempNode as IVersionedNodeType).getNodeType();
 			this.addCodex({ node: versionedNodeType, filePath, isCustom: packageName === 'CUSTOM' });
-			nodeVersion = (tempNode as INodeVersionedType).currentVersion;
+			nodeVersion = (tempNode as IVersionedNodeType).currentVersion;
 
 			if (
 				versionedNodeType.description.icon !== undefined &&
@@ -437,7 +462,7 @@
 		filePath,
 		isCustom,
 	}: {
-		node: INodeType | INodeVersionedType;
+		node: INodeType | IVersionedNodeType;
 		filePath: string;
 		isCustom: boolean;
 	}) {
@@ -531,7 +556,6 @@
 		return returnData;
 	}
 
->>>>>>> 1d57b109
 	unloadNodes(installedNodes: InstalledNodes[]): void {
 		const nodeTypes = NodeTypes();
 		installedNodes.forEach((installedNode) => {
@@ -554,7 +578,6 @@
 
 let packagesInformationInstance: LoadNodesAndCredentialsClass | undefined;
 
-// eslint-disable-next-line @typescript-eslint/naming-convention
 export function LoadNodesAndCredentials(): LoadNodesAndCredentialsClass {
 	if (packagesInformationInstance === undefined) {
 		packagesInformationInstance = new LoadNodesAndCredentialsClass();
