import * as localtunnel from 'localtunnel';
import {
	TUNNEL_SUBDOMAIN_ENV,
	UserSettings,
} from 'n8n-core';
import { Command, flags } from '@oclif/command';
const open = require('open');

import * as config from '../config';
import {
	ActiveWorkflowRunner,
	CredentialTypes,
	CredentialsOverwrites,
	Db,
	ExternalHooks,
	GenericHelpers,
	LoadNodesAndCredentials,
	NodeTypes,
	Server,
	TestWebhooks,
} from "../src";


let activeWorkflowRunner: ActiveWorkflowRunner.ActiveWorkflowRunner | undefined;
let processExistCode = 0;


export class Start extends Command {
	static description = 'Starts n8n. Makes Web-UI available and starts active workflows';

	static examples = [
		`$ n8n start`,
		`$ n8n start --tunnel`,
		`$ n8n start -o`,
		`$ n8n start --tunnel -o`,
	];

	static flags = {
		help: flags.help({ char: 'h' }),
		open: flags.boolean({
			char: 'o',
			description: 'opens the UI automatically in browser',
		}),
		tunnel: flags.boolean({
			description: 'runs the webhooks via a hooks.n8n.cloud tunnel server. Use only for testing and development!',
		}),
	};


	/**
	 * Opens the UI in browser
	 */
	static openBrowser() {
		const editorUrl = GenericHelpers.getBaseUrl();

		open(editorUrl, { wait: true })
			.catch((error: Error) => {
				console.log(`\nWas not able to open URL in browser. Please open manually by visiting:\n${editorUrl}\n`);
			});
	}


	/**
	 * Stoppes the n8n in a graceful way.
	 * Make for example sure that all the webhooks from third party services
	 * get removed.
	 */
	static async stopProcess() {
		console.log(`\nStopping n8n...`);

		setTimeout(() => {
			// In case that something goes wrong with shutdown we
			// kill after max. 30 seconds no matter what
			process.exit(processExistCode);
		}, 30000);

		const removePromises = [];
		if (activeWorkflowRunner !== undefined) {
			removePromises.push(activeWorkflowRunner.removeAll());
		}

		// Remove all test webhooks
		const testWebhooks = TestWebhooks.getInstance();
		removePromises.push(testWebhooks.removeAll());

		await Promise.all(removePromises);

		process.exit(processExistCode);
	}


	async run() {
		// Make sure that n8n shuts down gracefully if possible
		process.on('SIGTERM', Start.stopProcess);
		process.on('SIGINT', Start.stopProcess);

		const { flags } = this.parse(Start);

		// Wrap that the process does not close but we can still use async
		(async () => {
			try {
				// Start directly with the init of the database to improve startup time
				const startDbInitPromise = Db.init();

				// Make sure the settings exist
				const userSettings = await UserSettings.prepareUserSettings();

				// Load all node and credential types
				const loadNodesAndCredentials = LoadNodesAndCredentials();
				await loadNodesAndCredentials.init();

<<<<<<< HEAD
				// Load the credentials overwrites if any exist
				const credentialsOverwrites = CredentialsOverwrites();
				await credentialsOverwrites.init();
=======
				// Load all external hooks
				const externalHooks = ExternalHooks();
				await externalHooks.init();
>>>>>>> 57b3a2e0

				// Add the found types to an instance other parts of the application can use
				const nodeTypes = NodeTypes();
				await nodeTypes.init(loadNodesAndCredentials.nodeTypes);
				const credentialTypes = CredentialTypes();
				await credentialTypes.init(loadNodesAndCredentials.credentialTypes);

				// Wait till the database is ready
				await startDbInitPromise;

				if (flags.tunnel === true) {
					this.log('\nWaiting for tunnel ...');

					let tunnelSubdomain;
					if (process.env[TUNNEL_SUBDOMAIN_ENV] !== undefined && process.env[TUNNEL_SUBDOMAIN_ENV] !== '') {
						tunnelSubdomain = process.env[TUNNEL_SUBDOMAIN_ENV];
					} else if (userSettings.tunnelSubdomain !== undefined) {
						tunnelSubdomain = userSettings.tunnelSubdomain;
					}

					if (tunnelSubdomain === undefined) {
						// When no tunnel subdomain did exist yet create a new random one
						const availableCharacters = 'abcdefghijklmnopqrstuvwxyz0123456789';
						userSettings.tunnelSubdomain = Array.from({ length: 24 }).map(() => {
							return availableCharacters.charAt(Math.floor(Math.random() * availableCharacters.length));
						}).join('');

						await UserSettings.writeUserSettings(userSettings);
					}

					const tunnelSettings: localtunnel.TunnelConfig = {
						host: 'https://hooks.n8n.cloud',
						subdomain: tunnelSubdomain,
					};

					const port = config.get('port') as number;

					// @ts-ignore
					const webhookTunnel = await localtunnel(port, tunnelSettings);

					process.env.WEBHOOK_TUNNEL_URL = webhookTunnel.url + '/';
					this.log(`Tunnel URL: ${process.env.WEBHOOK_TUNNEL_URL}\n`);
					this.log('IMPORTANT! Do not share with anybody as it would give people access to your n8n instance!');
				}

				await Server.start();

				// Start to get active workflows and run their triggers
				activeWorkflowRunner = ActiveWorkflowRunner.getInstance();
				await activeWorkflowRunner.init();

				const editorUrl = GenericHelpers.getBaseUrl();
				this.log(`\nEditor is now accessible via:\n${editorUrl}`);

				// Allow to open n8n editor by pressing "o"
				if (Boolean(process.stdout.isTTY) && process.stdin.setRawMode) {
					process.stdin.setRawMode(true);
					process.stdin.resume();
					process.stdin.setEncoding('utf8');
					let inputText = '';

					if (flags.open === true) {
						Start.openBrowser();
					}
					this.log(`\nPress "o" to open in Browser.`);
					process.stdin.on("data", (key) => {
						if (key === 'o') {
							Start.openBrowser();
							inputText = '';
						} else if (key.charCodeAt(0) === 3) {
							// Ctrl + c got pressed
							Start.stopProcess();
						} else {
							// When anything else got pressed, record it and send it on enter into the child process
							if (key.charCodeAt(0) === 13) {
								// send to child process and print in terminal
								process.stdout.write('\n');
								inputText = '';
							} else {
								// record it and write into terminal
								inputText += key;
								process.stdout.write(key);
							}
						}
					});
				}
			} catch (error) {
				this.error(`There was an error: ${error.message}`);

				processExistCode = 1;
				// @ts-ignore
				process.emit('SIGINT');
			}
		})();
	}
}<|MERGE_RESOLUTION|>--- conflicted
+++ resolved
@@ -109,15 +109,13 @@
 				const loadNodesAndCredentials = LoadNodesAndCredentials();
 				await loadNodesAndCredentials.init();
 
-<<<<<<< HEAD
 				// Load the credentials overwrites if any exist
 				const credentialsOverwrites = CredentialsOverwrites();
 				await credentialsOverwrites.init();
-=======
+
 				// Load all external hooks
 				const externalHooks = ExternalHooks();
 				await externalHooks.init();
->>>>>>> 57b3a2e0
 
 				// Add the found types to an instance other parts of the application can use
 				const nodeTypes = NodeTypes();
